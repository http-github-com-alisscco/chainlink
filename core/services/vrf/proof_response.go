--- conflicted
+++ resolved
@@ -106,21 +106,8 @@
 	return proof, nil
 }
 
-<<<<<<< HEAD
-// GenerateProofResponse returns the marshaled proof of the VRF output given the
-// secretKey and the seed computed from the s.PreSeed and the s.BlockHash
-func GenerateProofResponse(secretKey common.Hash, s PreSeedData) (
-	MarshaledOnChainResponse, error) {
-	seed := FinalSeed(s)
-	proof, err := GenerateProof(secretKey, common.BigToHash(seed))
-	if err != nil {
-		return MarshaledOnChainResponse{}, err
-	}
+func generateProofResponseFromProof(proof vrfkey.Proof, s PreSeedData) (MarshaledOnChainResponse, error) {
 	p := ProofResponse{P: proof, PreSeed: s.PreSeed, BlockNum: s.BlockNum, SubId: s.SubId, CallbackGasLimit: s.CallbackGasLimit, NumWords: s.NumWords, Sender: s.Sender}
-=======
-func generateProofResponseFromProof(proof vrfkey.Proof, s PreSeedData) (MarshaledOnChainResponse, error) {
-	p := ProofResponse{P: proof, PreSeed: s.PreSeed, BlockNum: s.BlockNum}
->>>>>>> b100260a
 	rv, err := p.MarshalForVRFCoordinator()
 	if err != nil {
 		return MarshaledOnChainResponse{}, err
